# RobustTransSeg

**Implementation and Comparison of CNN and Transformer-Based Architectures for Brain Tumor Segmentation**

## Overview
This project implements and compares two different approaches for brain tumor segmentation using the BraTS 2020 dataset:
1. A CNN-based approach using 3D UNet architecture
2. A hybrid Transformer+CNN approach with dual encoders and feature fusion (results coming soon)

The goal is to evaluate and compare these established methodologies, providing insights into their performance on the challenging task of brain tumor segmentation.

## BraTS Dataset
The Brain Tumor Segmentation (BraTS) 2020 dataset is a comprehensive collection of multi-modal MRI scans:

### Data Characteristics
- **Number of cases**: 369 training cases
- **Image Resolution**: 240 x 240 x 155
- **MRI Modalities**:
  - T1: Basic T1-weighted scan
  - T1ce: T1-weighted scan with contrast enhancement (highlights active tumor)
  - T2: T2-weighted scan (shows tumor and edema)
  - FLAIR: Fluid Attenuated Inversion Recovery (highlights edema)

### Tumor Regions
The dataset provides pixel-wise annotations for three tumor regions:
1. **Enhancing Tumor (ET)**: Areas showing contrast enhancement in T1ce
2. **Tumor Core (TC)**: Includes enhancing tumor, necrotic parts, and non-enhancing tumor
3. **Whole Tumor (WT)**: Encompasses tumor core and peritumoral edema

### Data Preprocessing
- Intensity normalization using z-score standardization
- Cropping to 128x128x128 to focus on brain region
- Data augmentation:
  - Random flips (probability: 0.5)
  - Random rotations (90-degree increments)
  - Intensity shifts and scaling

## Model Architectures

### 3D UNet Architecture (Current Implementation)
A volumetric segmentation network with symmetric encoder-decoder structure:

#### Encoder
```
Input (3, 128, 128, 128)
│
├── Conv Block 1 (16 channels)
│   ├── Conv3D(3→16) + BN + ReLU
│   ├── Conv3D(16→16) + BN + ReLU
│   └── Dropout(0.1)
│
├── MaxPool3D ↓
├── Conv Block 2 (32 channels) + Dropout(0.1)
├── MaxPool3D ↓
├── Conv Block 3 (64 channels) + Dropout(0.2)
├── MaxPool3D ↓
├── Conv Block 4 (128 channels) + Dropout(0.2)
├── MaxPool3D ↓
└── Conv Block 5 (256 channels) + Dropout(0.3)
```

#### Decoder
```
Conv Block 5
│
├── UpConv4 + Skip Connection from Conv4
│   └── Conv Block (128 channels)
│
├── UpConv3 + Skip Connection from Conv3
│   └── Conv Block (64 channels)
│
├── UpConv2 + Skip Connection from Conv2
│   └── Conv Block (32 channels)
│
├── UpConv1 + Skip Connection from Conv1
│   └── Conv Block (16 channels)
│
└── Final Conv3D (4 output channels)
```

### Transformer+CNN Architecture (Coming Soon)
Building upon works like UNETR and SwinUNETR, this implementation combines:

#### Dual Encoder
1. **CNN Path**:
   - Similar to 3D UNet encoder
   - Focuses on local spatial features
   - 5 resolution levels with increasing channels

2. **Transformer Path**:
   - Based on Swin Transformer
   - Hierarchical feature extraction
   - Self-attention for global context

3. **Feature Fusion**:
   - Novel Feature Cross-Enhancement (NFCE) blocks
   - Adaptive feature fusion at each scale
   - Residual connections for stable training

## Loss Function
The training uses a combined loss function:

```python
Loss = λ₁ * DiceLoss + λ₂ * FocalLoss

where:
- DiceLoss = 1 - (2|X∩Y| + ε)/(|X| + |Y| + ε)
- FocalLoss = -α(1-p)ᵧlog(p)
```

Parameters:
- λ₁ = 1.0 (Dice Loss weight)
- λ₂ = 1.0 (Focal Loss weight)
- α = 0.25 (Focal Loss balancing factor)
- γ = 2 (Focal Loss focusing parameter)
- ε = 1e-7 (smoothing factor)

## Current Results (CNN Approach)
### Quantitative Results
- **Dice Score**: 0.7864
- **IoU Score**: 0.6858

### Visualizations
<<<<<<< HEAD
![Loss Curves](result/loss.png)
*Training and validation loss curves*

![Dice Score Curves](result/dice.png)
*Training and validation Dice score curves*

![Test Prediction](result/test_prediction_2.png)
*Sample segmentation result on test data*

![Segmentation Animation](result/test_prediction_2.gif)
=======
![Training Curves](outputs/20250508_010904/visualizations/training_curves_epoch_75.png)
*Training and validation curves showing model convergence*

![Test Prediction](outputs/20250508_010904/visualizations/test_prediction_2.png)
*Sample segmentation result on test data*

![Segmentation Animation](outputs/20250508_010904/visualizations/test_prediction_2.gif)
>>>>>>> a300a32f
*3D visualization of tumor segmentation*

## Implementation Details

### Training Pipeline
1. **Data Loading**:
   - Custom DataLoader with on-the-fly augmentation
   - Batch size: 2 (memory constraints)
   - Parallel data loading with 4 workers

2. **Optimization**:
   - Optimizer: Adam with learning rate 1e-4
   - Learning rate scheduling: ReduceLROnPlateau
   - Early stopping with patience 7
   - Gradient clipping at 1.0


### Evaluation Metrics
- Dice Coefficient (per class and mean)
- IoU Score
- Pixel-wise Accuracy
- Class-wise Accuracy

## Installation and Usage
1. Clone this repository:
   ```bash
   git clone https://github.com/Padmanabh03/RobustTransSeg.git
   cd RobustTransSeg
   ```

2. Install dependencies:
   ```bash
   pip install -r requirements.txt
   ```

3. Prepare data:
   ```bash
   python data_preprocessing.py --input_dir path/to/brats2020
   python data_split.py
   ```

4. Train models:
   ```bash
   # For CNN approach
   python train.py

   # For Transformer+CNN approach (Coming Soon)
   python train_dual.py
   ```

5. Evaluate:
   ```bash
   python evaluate.py --model_path path/to/model
   ```

## Related Work
This implementation builds upon several established works in medical image segmentation:
- **3D UNet**: Volumetric segmentation architecture (Çiçek et al., 2016)
- **UNETR**: Transformers for medical image segmentation (Hatamizadeh et al., 2022)
- **SwinUNETR**: Hierarchical transformers (Tang et al., 2022)

## Future Updates
- Results from the Transformer+CNN approach
- Comparative analysis between both approaches
- Extended visualization examples
- Detailed ablation studies

## Acknowledgements
- BraTS 2020 dataset organizers
- Authors of UNETR, SwinUNETR, and other foundational works
- PyTorch and MONAI communities

## License
This project is licensed under the MIT License. See `LICENSE` for details.<|MERGE_RESOLUTION|>--- conflicted
+++ resolved
@@ -3,168 +3,79 @@
 **Implementation and Comparison of CNN and Transformer-Based Architectures for Brain Tumor Segmentation**
 
 ## Overview
-This project implements and compares two different approaches for brain tumor segmentation using the BraTS 2020 dataset:
-1. A CNN-based approach using 3D UNet architecture
-2. A hybrid Transformer+CNN approach with dual encoders and feature fusion (results coming soon)
+RobustTransSeg is a novel medical image segmentation model that integrates Convolutional Neural Networks (CNNs) and Transformer-based architectures to leverage both local and global features. This hybrid dual-encoder design provides robust segmentation outputs for complex and noisy medical imaging data. The project is built and tested using the BRATS dataset, focusing on brain tumor segmentation tasks.
 
-The goal is to evaluate and compare these established methodologies, providing insights into their performance on the challenging task of brain tumor segmentation.
+## Features
+- **Hybrid Dual-Encoder Architecture**:
+  - CNN Encoder for local spatial feature extraction.
+  - Transformer Encoder (Swin Transformer) for global contextual understanding.
+- **Feature Fusion**:
+  - Combines local and global features to create a unified representation.
+- **Decoder with Skip Connections**:
+  - Refines fused features and incorporates hierarchical features from the encoder.
+- **Robust Training Mechanism**:
+  - DiceCELoss for balancing class imbalance and voxel-wise accuracy.
+  - Gradient scaling and learning rate scheduling for stable training.
 
-## BraTS Dataset
-The Brain Tumor Segmentation (BraTS) 2020 dataset is a comprehensive collection of multi-modal MRI scans:
+## Dataset
+This project uses the BRATS (Brain Tumor Segmentation) dataset, which contains multi-modal MRI scans with the following modalities:
+- FLAIR
+- T1-weighted
+- T1-weighted with contrast enhancement (T1c)
+- T2-weighted
 
-### Data Characteristics
-- **Number of cases**: 369 training cases
-- **Image Resolution**: 240 x 240 x 155
-- **MRI Modalities**:
-  - T1: Basic T1-weighted scan
-  - T1ce: T1-weighted scan with contrast enhancement (highlights active tumor)
-  - T2: T2-weighted scan (shows tumor and edema)
-  - FLAIR: Fluid Attenuated Inversion Recovery (highlights edema)
+The dataset includes voxel-wise annotations for the following classes:
+- Background
+- Edema
+- Non-enhancing Tumor
+- Enhancing Tumor
 
-### Tumor Regions
-The dataset provides pixel-wise annotations for three tumor regions:
-1. **Enhancing Tumor (ET)**: Areas showing contrast enhancement in T1ce
-2. **Tumor Core (TC)**: Includes enhancing tumor, necrotic parts, and non-enhancing tumor
-3. **Whole Tumor (WT)**: Encompasses tumor core and peritumoral edema
+## Model Architecture
+- **CNN Encoder**:
+  - 4 convolutional blocks with down-sampling.
+  - Outputs feature maps capturing local spatial details.
+- **Transformer Encoder**:
+  - Swin Transformer-based architecture.
+  - Outputs hierarchical feature maps capturing global context.
+- **Feature Fusion**:
+  - Combines CNN and Transformer feature maps.
+  - Outputs a fused representation for the decoder.
+- **Decoder**:
+  - 4 upsampling blocks with skip connections from the CNN encoder.
+  - Produces high-resolution voxel-wise segmentation maps.
 
-### Data Preprocessing
-- Intensity normalization using z-score standardization
-- Cropping to 128x128x128 to focus on brain region
-- Data augmentation:
-  - Random flips (probability: 0.5)
-  - Random rotations (90-degree increments)
-  - Intensity shifts and scaling
+## Training Details
+- **Loss Function**:
+  - DiceCELoss: A combination of Dice Loss and Cross-Entropy Loss.
+    ```
+    Loss = λ_dice · Dice Loss + λ_ce · Cross-Entropy Loss
+    ```
+  - λ_dice = 0.5, λ_ce = 0.5
 
-## Model Architectures
+- **Optimizer**:
+  - AdamW with learning rate = 1e-4
 
-### 3D UNet Architecture (Current Implementation)
-A volumetric segmentation network with symmetric encoder-decoder structure:
+- **Scheduler**:
+  - StepLR: Reduces learning rate by half every 50 epochs
 
-#### Encoder
-```
-Input (3, 128, 128, 128)
-│
-├── Conv Block 1 (16 channels)
-│   ├── Conv3D(3→16) + BN + ReLU
-│   ├── Conv3D(16→16) + BN + ReLU
-│   └── Dropout(0.1)
-│
-├── MaxPool3D ↓
-├── Conv Block 2 (32 channels) + Dropout(0.1)
-├── MaxPool3D ↓
-├── Conv Block 3 (64 channels) + Dropout(0.2)
-├── MaxPool3D ↓
-├── Conv Block 4 (128 channels) + Dropout(0.2)
-├── MaxPool3D ↓
-└── Conv Block 5 (256 channels) + Dropout(0.3)
-```
+- **Metrics**:
+  - Dice Metric for evaluating segmentation performance.
 
-#### Decoder
-```
-Conv Block 5
-│
-├── UpConv4 + Skip Connection from Conv4
-│   └── Conv Block (128 channels)
-│
-├── UpConv3 + Skip Connection from Conv3
-│   └── Conv Block (64 channels)
-│
-├── UpConv2 + Skip Connection from Conv2
-│   └── Conv Block (32 channels)
-│
-├── UpConv1 + Skip Connection from Conv1
-│   └── Conv Block (16 channels)
-│
-└── Final Conv3D (4 output channels)
-```
+## Results
+- **Dice Score**: Approximately 0.613, highlighting room for improvement in segmentation performance.
+- **Training and Validation Loss**: Steady decrease across epochs, indicating effective learning.
 
-### Transformer+CNN Architecture (Coming Soon)
-Building upon works like UNETR and SwinUNETR, this implementation combines:
+## Challenges and Future Work
+- **Challenges**:
+  - Computational bottlenecks due to the dual-encoder architecture.
+  - Dataset imbalance affecting performance on rare classes like non-enhancing tumors.
 
-#### Dual Encoder
-1. **CNN Path**:
-   - Similar to 3D UNet encoder
-   - Focuses on local spatial features
-   - 5 resolution levels with increasing channels
+- **Future Work**:
+  - Increase output channel depth to capture richer feature representations.
+  - Implement advanced loss functions like focal loss to address class imbalance.
+  - Optimize memory usage and explore curriculum learning strategies.
 
-2. **Transformer Path**:
-   - Based on Swin Transformer
-   - Hierarchical feature extraction
-   - Self-attention for global context
-
-3. **Feature Fusion**:
-   - Novel Feature Cross-Enhancement (NFCE) blocks
-   - Adaptive feature fusion at each scale
-   - Residual connections for stable training
-
-## Loss Function
-The training uses a combined loss function:
-
-```python
-Loss = λ₁ * DiceLoss + λ₂ * FocalLoss
-
-where:
-- DiceLoss = 1 - (2|X∩Y| + ε)/(|X| + |Y| + ε)
-- FocalLoss = -α(1-p)ᵧlog(p)
-```
-
-Parameters:
-- λ₁ = 1.0 (Dice Loss weight)
-- λ₂ = 1.0 (Focal Loss weight)
-- α = 0.25 (Focal Loss balancing factor)
-- γ = 2 (Focal Loss focusing parameter)
-- ε = 1e-7 (smoothing factor)
-
-## Current Results (CNN Approach)
-### Quantitative Results
-- **Dice Score**: 0.7864
-- **IoU Score**: 0.6858
-
-### Visualizations
-<<<<<<< HEAD
-![Loss Curves](result/loss.png)
-*Training and validation loss curves*
-
-![Dice Score Curves](result/dice.png)
-*Training and validation Dice score curves*
-
-![Test Prediction](result/test_prediction_2.png)
-*Sample segmentation result on test data*
-
-![Segmentation Animation](result/test_prediction_2.gif)
-=======
-![Training Curves](outputs/20250508_010904/visualizations/training_curves_epoch_75.png)
-*Training and validation curves showing model convergence*
-
-![Test Prediction](outputs/20250508_010904/visualizations/test_prediction_2.png)
-*Sample segmentation result on test data*
-
-![Segmentation Animation](outputs/20250508_010904/visualizations/test_prediction_2.gif)
->>>>>>> a300a32f
-*3D visualization of tumor segmentation*
-
-## Implementation Details
-
-### Training Pipeline
-1. **Data Loading**:
-   - Custom DataLoader with on-the-fly augmentation
-   - Batch size: 2 (memory constraints)
-   - Parallel data loading with 4 workers
-
-2. **Optimization**:
-   - Optimizer: Adam with learning rate 1e-4
-   - Learning rate scheduling: ReduceLROnPlateau
-   - Early stopping with patience 7
-   - Gradient clipping at 1.0
-
-
-### Evaluation Metrics
-- Dice Coefficient (per class and mean)
-- IoU Score
-- Pixel-wise Accuracy
-- Class-wise Accuracy
-
-## Installation and Usage
+## Installation
 1. Clone this repository:
    ```bash
    git clone https://github.com/Padmanabh03/RobustTransSeg.git
